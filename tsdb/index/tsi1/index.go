package tsi1

import (
	"errors"
	"fmt"
	"os"
	"path/filepath"
	"regexp"
	"runtime"
	"sort"
	"strconv"
	"sync"
	"sync/atomic"

	"github.com/cespare/xxhash"
	"github.com/influxdata/influxdb/models"
	"github.com/influxdata/influxdb/pkg/estimator"
	"github.com/influxdata/influxdb/pkg/estimator/hll"
	"github.com/influxdata/influxdb/pkg/slices"
	"github.com/influxdata/influxdb/query"
	"github.com/influxdata/influxdb/tsdb"
	"github.com/influxdata/influxql"
	"go.uber.org/zap"
)

// IndexName is the name of the index.
const IndexName = "tsi1"

// SeriesFileName is the name of the series file.
const SeriesFileName = "series"

func init() {
	// FIXME(edd): Remove this.
	if os.Getenv("TSI_PARTITIONS") != "" {
		i, err := strconv.Atoi(os.Getenv("TSI_PARTITIONS"))
		if err != nil {
			panic(err)
		}
		DefaultPartitionN = uint64(i)
	}

	tsdb.RegisterIndex(IndexName, func(_ uint64, _, path string, _ tsdb.EngineOptions) tsdb.Index {
		idx := NewIndex(WithPath(path))
		return idx
	})
}

// DefaultPartitionN determines how many shards the index will be partitioned into.
//
// NOTE: Currently, this *must* not be variable. If this package is recompiled
// with a different DefaultPartitionN value, and ran against an existing TSI index
// the database will be unable to locate existing series properly.
//
// TODO(edd): If this sharding spike is successful then implement a consistent
// hashring so that we can fiddle with this.
//
// NOTE(edd): Currently this must be a power of 2.
//
// FIXME(edd): This is variable for testing purposes during development.
var DefaultPartitionN uint64 = 16

// An IndexOption is a functional option for changing the configuration of
// an Index.
type IndexOption func(i *Index)

// WithPath sets the root path of the Index
var WithPath = func(path string) IndexOption {
	return func(i *Index) {
		i.path = path
	}
}

// DisableCompactions disables compactions on the Index.
var DisableCompactions = func() IndexOption {
	return func(i *Index) {
		i.disableCompactions = true
	}
}

// WithLogger sets the logger for the Index.
var WithLogger = func(l zap.Logger) IndexOption {
	return func(i *Index) {
		i.logger = l.With(zap.String("index", "tsi"))
	}
}

// Index represents a collection of layered index files and WAL.
type Index struct {
	mu         sync.RWMutex
	partitions []*Partition
	opened     bool

	// The following can be set when initialising an Index.
	path               string     // Root directory of the index partitions.
	disableCompactions bool       // Initially disables compactions on the index.
	logger             zap.Logger // Index's logger.

	sfile *SeriesFile // series lookup file

	// Index's version.
	version int

	// Name of database.
	Database string

	// Number of partitions used by the index.
	PartitionN uint64
}

// NewIndex returns a new instance of Index.
func NewIndex(options ...IndexOption) *Index {
	idx := &Index{
		logger:     zap.New(zap.NullEncoder()),
		version:    Version,
		PartitionN: DefaultPartitionN,
	}

<<<<<<< HEAD
	for _, option := range options {
		option(idx)
	}
=======
	logger *zap.Logger
>>>>>>> 97ab61ad

	return idx
}

// WithLogger sets the logger on the index after it's been created.
//
// It's not safe to call WithLogger after the index has been opened, or before
// it has been closed.
func (i *Index) WithLogger(l zap.Logger) {
	i.mu.Lock()
	defer i.mu.Unlock()

<<<<<<< HEAD
	for i, p := range i.partitions {
		p.logger = l.With(zap.String("index", "tsi"), zap.String("partition", fmt.Sprint(i+1)))
=======
		logger:  zap.NewNop(),
		version: Version,
>>>>>>> 97ab61ad
	}
	i.logger = l.With(zap.String("index", "tsi"))
}

// Type returns the type of Index this is.
func (i *Index) Type() string { return IndexName }

// Open opens the index.
func (i *Index) Open() error {
	i.mu.Lock()
	defer i.mu.Unlock()

	if i.opened {
		return errors.New("index already open")
	}

	// Ensure root exists.
	if err := os.MkdirAll(i.path, 0777); err != nil {
		return err
	}

	// Open series file.
	sfile := NewSeriesFile(i.SeriesFilePath())
	if err := sfile.Open(); err != nil {
		return err
	}
	i.sfile = sfile

	// Inititalise index partitions.
	i.partitions = make([]*Partition, i.PartitionN)
	for j := 0; j < len(i.partitions); j++ {
		p := NewPartition(i.sfile, filepath.Join(i.path, fmt.Sprint(j)))
		p.Database = i.Database
		p.compactionsDisabled = i.disableCompactions
		p.logger = i.logger.With(zap.String("partition", fmt.Sprint(j+1)))
		i.partitions[j] = p
	}

	// Open all the Partitions in parallel.
	partitionN := len(i.partitions)
	n := i.availableThreads()

	// Store results.
	errC := make(chan error, partitionN)

	// Run fn on each partition using a fixed number of goroutines.
	var pidx uint32 // Index of maximum Partition being worked on.
	for k := 0; k < n; k++ {
		go func(k int) {
			for {
				idx := int(atomic.AddUint32(&pidx, 1) - 1) // Get next partition to work on.
				if idx >= partitionN {
					return // No more work.
				}
				errC <- i.partitions[idx].Open()
			}
		}(k)
	}

	// Check for error
	for i := 0; i < partitionN; i++ {
		if err := <-errC; err != nil {
			return err
		}
	}

	// Mark opened.
	i.opened = true
	i.logger.Info(fmt.Sprintf("index opened with %d partitions", partitionN))
	return nil
}

// Wait blocks until all outstanding compactions have completed.
func (i *Index) Wait() {
	for _, p := range i.partitions {
		p.Wait()
	}
}

// Close closes the index.
func (i *Index) Close() error {
	// Lock index and close partitions.
	i.mu.Lock()
	defer i.mu.Unlock()

	// TODO(edd): Close Partitions.
	for _, p := range i.partitions {
		if err := p.Close(); err != nil {
			return err
		}
	}

	return nil
}

// Path returns the path the index was opened with.
func (i *Index) Path() string { return i.path }

// SeriesFilePath returns the path to the index's series file.
func (i *Index) SeriesFilePath() string {
	return filepath.Join(i.path, SeriesFileName)
}

// PartitionAt returns the partition by index.
func (i *Index) PartitionAt(index int) *Partition {
	return i.partitions[index]
}

// partition returns the appropriate Partition for a provided series key.
func (i *Index) partition(key []byte) *Partition {
	return i.partitions[int(xxhash.Sum64(key)&(i.PartitionN-1))]
}

// partitionIdx returns the index of the partition that key belongs in.
func (i *Index) partitionIdx(key []byte) int {
	return int(xxhash.Sum64(key) & (i.PartitionN - 1))
}

<<<<<<< HEAD
// availableThreads returns the minimum of GOMAXPROCS and the number of
// partitions in the Index.
func (i *Index) availableThreads() int {
	n := runtime.GOMAXPROCS(0)
	if len(i.partitions) < n {
		return len(i.partitions)
	}
	return n
=======
// WithLogger sets the logger for the index.
func (i *Index) WithLogger(logger *zap.Logger) {
	i.logger = logger.With(zap.String("index", "tsi"))
>>>>>>> 97ab61ad
}

// SetFieldSet sets a shared field set from the engine.
func (i *Index) SetFieldSet(fs *tsdb.MeasurementFieldSet) {
	for _, p := range i.partitions {
		p.SetFieldSet(fs)
	}
}

// ForEachMeasurementName iterates over all measurement names in the index,
// applying fn. Note, the provided function may be called concurrently, and it
// must be safe to do so.
//
// It returns the first error encountered, if any.
func (i *Index) ForEachMeasurementName(fn func(name []byte) error) error {
	n := i.availableThreads()

	// Store results.
	errC := make(chan error, i.PartitionN)

	// Run fn on each partition using a fixed number of goroutines.
	var pidx uint32 // Index of maximum Partition being worked on.
	for k := 0; k < n; k++ {
		go func() {
			for {
				idx := int(atomic.AddUint32(&pidx, 1) - 1) // Get next partition to work on.
				if idx >= len(i.partitions) {
					return // No more work.
				}
				errC <- i.partitions[idx].ForEachMeasurementName(fn)
			}
		}()
	}

	// Check for error
	for i := 0; i < cap(errC); i++ {
		if err := <-errC; err != nil {
			return err
		}
	}
	return nil
}

// MeasurementExists returns true if a measurement exists.
func (i *Index) MeasurementExists(name []byte) (bool, error) {
	n := i.availableThreads()

	// Store errors
	var found uint32 // Use this to signal we found the measurement.
	errC := make(chan error, i.PartitionN)

	// Check each partition for the measurement concurrently.
	var pidx uint32 // Index of maximum Partition being worked on.
	for k := 0; k < n; k++ {
		go func() {
			for {
				idx := int(atomic.AddUint32(&pidx, 1) - 1) // Get next partition to check
				if idx >= len(i.partitions) {
					return // No more work.
				}

				// Check if the measurement has been found. If it has don't
				// need to check this partition and can just move on.
				if atomic.LoadUint32(&found) == 1 {
					errC <- nil
					continue
				}

				b, err := i.partitions[idx].MeasurementExists(name)
				errC <- err
				if b {
					atomic.StoreUint32(&found, 1)
				}
			}
		}()
	}

	// Check for error
	for i := 0; i < cap(errC); i++ {
		if err := <-errC; err != nil {
			return false, err
		}
	}

	// Check if we found the measurement.
	return atomic.LoadUint32(&found) == 1, nil
}

// fetchByteValues is a helper for gathering values from each partition in the index,
// based on some criteria.
//
// fn is a function that works on partition idx and calls into some method on
// the partition that returns some ordered values.
func (i *Index) fetchByteValues(fn func(idx int) ([][]byte, error)) ([][]byte, error) {
	n := i.availableThreads()

	// Store results.
	names := make([][][]byte, i.PartitionN)
	errC := make(chan error, i.PartitionN)

	var pidx uint32 // Index of maximum Partition being worked on.
	for k := 0; k < n; k++ {
		go func() {
			for {
				idx := int(atomic.AddUint32(&pidx, 1) - 1) // Get next partition to work on.
				if idx >= len(i.partitions) {
					return // No more work.
				}

				pnames, err := fn(idx)

				// This is safe since there are no readers on names until all
				// the writers are done.
				names[idx] = pnames
				errC <- err
			}
		}()
	}

	// Check for error
	for i := 0; i < cap(errC); i++ {
		if err := <-errC; err != nil {
			return nil, err
		}
	}

	// It's now safe to read from names.
	return slices.MergeSortedBytes(names[:]...), nil
}

// MeasurementNamesByExpr returns measurement names for the provided expression.
func (i *Index) MeasurementNamesByExpr(expr influxql.Expr) ([][]byte, error) {
	return i.fetchByteValues(func(idx int) ([][]byte, error) {
		return i.partitions[idx].MeasurementNamesByExpr(expr)
	})
}

// MeasurementNamesByRegex returns measurement names for the provided regex.
func (i *Index) MeasurementNamesByRegex(re *regexp.Regexp) ([][]byte, error) {
	return i.fetchByteValues(func(idx int) ([][]byte, error) {
		return i.partitions[idx].MeasurementNamesByRegex(re)
	})
}

// MeasurementSeriesKeysByExpr returns a list of series keys matching expr.
func (i *Index) MeasurementSeriesKeysByExpr(name []byte, expr influxql.Expr) ([][]byte, error) {
	return i.fetchByteValues(func(idx int) ([][]byte, error) {
		return i.partitions[idx].MeasurementSeriesKeysByExpr(name, expr)
	})
}

// DropMeasurement deletes a measurement from the index. It returns the first
// error encountered, if any.
func (i *Index) DropMeasurement(name []byte) error {
	n := i.availableThreads()

	// Store results.
	errC := make(chan error, i.PartitionN)

	var pidx uint32 // Index of maximum Partition being worked on.
	for k := 0; k < n; k++ {
		go func() {
			for {
				idx := int(atomic.AddUint32(&pidx, 1) - 1) // Get next partition to work on.
				if idx >= len(i.partitions) {
					return // No more work.
				}
				errC <- i.partitions[idx].DropMeasurement(name)
			}
		}()
	}

	// Check for error
	for i := 0; i < cap(errC); i++ {
		if err := <-errC; err != nil {
			return err
		}
	}
	return nil
}

// CreateSeriesListIfNotExists creates a list of series if they doesn't exist in bulk.
func (i *Index) CreateSeriesListIfNotExists(_ [][]byte, names [][]byte, tagsSlice []models.Tags) error {
	// All slices must be of equal length.
	if len(names) != len(tagsSlice) {
		return errors.New("names/tags length mismatch in index")
	}

	// We need to move different series into collections for each partition
	// to process.
	pNames := make([][][]byte, i.PartitionN)
	pTags := make([][]models.Tags, i.PartitionN)

	// determine appropriate where series shoud live using each series key.
	buf := make([]byte, 2048)
	for k, _ := range names {
		buf = AppendSeriesKey(buf[:0], names[k], tagsSlice[k])

		pidx := i.partitionIdx(buf)
		pNames[pidx] = append(pNames[pidx], names[k])
		pTags[pidx] = append(pTags[pidx], tagsSlice[k])
	}

	// Process each subset of series on each partition.
	n := i.availableThreads()

	// Store errors.
	errC := make(chan error, i.PartitionN)

	var pidx uint32 // Index of maximum Partition being worked on.
	for k := 0; k < n; k++ {
		go func() {
			for {
				idx := int(atomic.AddUint32(&pidx, 1) - 1) // Get next partition to work on.
				if idx >= len(i.partitions) {
					return // No more work.
				}
				errC <- i.partitions[idx].createSeriesListIfNotExists(pNames[idx], pTags[idx])
			}
		}()
	}

	// Check for error
	for i := 0; i < cap(errC); i++ {
		if err := <-errC; err != nil {
			return err
		}
	}
	return nil
}

<<<<<<< HEAD
// CreateSeriesIfNotExists creates a series if it doesn't exist or is deleted.
func (i *Index) CreateSeriesIfNotExists(key, name []byte, tags models.Tags) error {
	return i.partition(key).createSeriesListIfNotExists([][]byte{name}, []models.Tags{tags})
}
=======
func (i *Index) DropSeries(key []byte, ts int64) error {
	if err := func() error {
		i.mu.RLock()
		defer i.mu.RUnlock()
>>>>>>> 97ab61ad

// DropSeries drops the provided series from the index.
func (i *Index) DropSeries(key []byte) error {
	return i.partition(key).DropSeries(key)
}

// MeasurementsSketches returns the two sketches for the index by merging all
// instances of the type sketch types in all the index files.
func (i *Index) MeasurementsSketches() (estimator.Sketch, estimator.Sketch, error) {
	s, ts := hll.NewDefaultPlus(), hll.NewDefaultPlus()
	for _, p := range i.partitions {
		// Get partition's measurement sketches and merge.
		ps, pts, err := p.MeasurementsSketches()
		if err != nil {
			return nil, nil, err
		}

<<<<<<< HEAD
		if err := s.Merge(ps); err != nil {
			return nil, nil, err
=======
		// Obtain file set after deletion because that may add a new log file.
		fs := i.retainFileSet()
		defer fs.Release()

		mm := fs.Measurement(mname)
		if mm == nil || mm.HasSeries() {
			return nil
>>>>>>> 97ab61ad
		}

		if err := ts.Merge(pts); err != nil {
			return nil, nil, err
		}
	}

	return s, ts, nil
}

// SeriesN returns the number of unique non-tombstoned series in the index.
// Since indexes are not shared across shards, the count returned by SeriesN
// cannot be combined with other shard's results. If you need to count series
// across indexes then use SeriesSketches and merge the results from other
// indexes.
func (i *Index) SeriesN() int64 {
	return int64(i.sfile.SeriesCount())
}

// HasTagKey returns true if tag key exists. It returns the first error
// encountered if any.
func (i *Index) HasTagKey(name, key []byte) (bool, error) {
	n := i.availableThreads()

	// Store errors
	var found uint32 // Use this to signal we found the tag key.
	errC := make(chan error, i.PartitionN)

	// Check each partition for the tag key concurrently.
	var pidx uint32 // Index of maximum Partition being worked on.
	for k := 0; k < n; k++ {
		go func() {
			for {
				idx := int(atomic.AddUint32(&pidx, 1) - 1) // Get next partition to check
				if idx >= len(i.partitions) {
					return // No more work.
				}

				// Check if the tag key has already been found. If it has, we
				// don't need to check this partition and can just move on.
				if atomic.LoadUint32(&found) == 1 {
					errC <- nil
					continue
				}

				b, err := i.partitions[idx].HasTagKey(name, key)
				errC <- err
				if b {
					atomic.StoreUint32(&found, 1)
				}
			}
		}()
	}

	// Check for error
	for i := 0; i < cap(errC); i++ {
		if err := <-errC; err != nil {
			return false, err
		}
	}

	// Check if we found the tag key.
	return atomic.LoadUint32(&found) == 1, nil
}

// MeasurementTagKeysByExpr extracts the tag keys wanted by the expression.
func (i *Index) MeasurementTagKeysByExpr(name []byte, expr influxql.Expr) (map[string]struct{}, error) {
	n := i.availableThreads()

	// Store results.
	keys := make([]map[string]struct{}, i.PartitionN)
	errC := make(chan error, i.PartitionN)

	var pidx uint32 // Index of maximum Partition being worked on.
	var err error
	for k := 0; k < n; k++ {
		go func() {
			for {
				idx := int(atomic.AddUint32(&pidx, 1) - 1) // Get next partition to work on.
				if idx >= len(i.partitions) {
					return // No more work.
				}

				// This is safe since there are no readers on keys until all
				// the writers are done.
				keys[idx], err = i.partitions[idx].MeasurementTagKeysByExpr(name, expr)
				errC <- err
			}
		}()
	}

	// Check for error
	for i := 0; i < cap(errC); i++ {
		if err := <-errC; err != nil {
			return nil, err
		}
	}

	// Merge into single map.
	result := keys[0]
	for k := 1; k < len(i.partitions); k++ {
		for k := range keys[k] {
			result[k] = struct{}{}
		}
	}
	return result, nil
}

// MeasurementTagKeyValuesByExpr returns a set of tag values filtered by an expression.
//
// See tsm1.Engine.MeasurementTagKeyValuesByExpr for a fuller description of this
// method.
func (i *Index) MeasurementTagKeyValuesByExpr(auth query.Authorizer, name []byte, keys []string, expr influxql.Expr, keysSorted bool) ([][]string, error) {
	if len(keys) == 0 {
		return nil, nil
	}

	// If we haven't been provided sorted keys, then we need to sort them.
	if !keysSorted {
		sort.Sort(sort.StringSlice(keys))
	}

	resultSet := make([]map[string]struct{}, len(keys))
	for i := 0; i < len(resultSet); i++ {
		resultSet[i] = make(map[string]struct{})
	}

	// No expression means that the values shouldn't be filtered, so we can
	// fetch them all.
	for _, p := range i.partitions {
		if err := func() error {
			fs := p.RetainFileSet()
			defer fs.Release()

			if expr == nil {
				for ki, key := range keys {
					itr := fs.TagValueIterator(name, []byte(key))
					if itr == nil {
						continue
					}
					if auth != nil {
						for val := itr.Next(); val != nil; val = itr.Next() {
							si := fs.TagValueSeriesIDIterator(name, []byte(key), val.Value())
							for se := si.Next(); se.SeriesID != 0; se = si.Next() {
								name, tags := ParseSeriesKey(i.sfile.SeriesKey(se.SeriesID))
								if auth.AuthorizeSeriesRead(i.Database, name, tags) {
									resultSet[ki][string(val.Value())] = struct{}{}
									break
								}
							}
						}
					} else {
						for val := itr.Next(); val != nil; val = itr.Next() {
							resultSet[ki][string(val.Value())] = struct{}{}
						}
					}
				}
				return nil
			}

			// This is the case where we have filtered series by some WHERE condition.
			// We only care about the tag values for the keys given the
			// filtered set of series ids.
			if err := fs.tagValuesByKeyAndExpr(auth, name, keys, expr, p.FieldSet(), resultSet); err != nil {
				return err
			}
			return nil
		}(); err != nil {
			return nil, err
		}
	}

	// Convert result sets into []string
	results := make([][]string, len(keys))
	for i, s := range resultSet {
		values := make([]string, 0, len(s))
		for v := range s {
			values = append(values, v)
		}
		sort.Sort(sort.StringSlice(values))
		results[i] = values
	}
	return results, nil
}

// ForEachMeasurementTagKey iterates over all tag keys in a measurement and applies
// the provided function.
func (i *Index) ForEachMeasurementTagKey(name []byte, fn func(key []byte) error) error {
	n := i.availableThreads()

	// Store results.
	errC := make(chan error, i.PartitionN)

	// Run fn on each partition using a fixed number of goroutines.
	var pidx uint32 // Index of maximum Partition being worked on.
	for k := 0; k < n; k++ {
		go func() {
			for {
				idx := int(atomic.AddUint32(&pidx, 1) - 1) // Get next partition to work on.
				if idx >= len(i.partitions) {
					return // No more work.
				}
				errC <- i.partitions[idx].ForEachMeasurementTagKey(name, fn)
			}
		}()
	}

	// Check for error
	for i := 0; i < cap(errC); i++ {
		if err := <-errC; err != nil {
			return err
		}
	}
	return nil
}

// TagKeyCardinality always returns zero.
// It is not possible to determine cardinality of tags across index files, and
// thus it cannot be done across partitions.
func (i *Index) TagKeyCardinality(name, key []byte) int {
	return 0
}

<<<<<<< HEAD
=======
func (i *Index) MeasurementSeriesKeysByExprIterator(name []byte, condition influxql.Expr) (tsdb.SeriesIterator, error) {
	fs := i.RetainFileSet()
	defer fs.Release()

	itr, err := fs.MeasurementSeriesByExprIterator(name, condition, i.fieldset)
	if err != nil {
		return nil, err
	} else if itr == nil {
		return nil, nil
	}
	return itr, err
}

// MeasurementSeriesKeysByExpr returns a list of series keys matching expr.
func (i *Index) MeasurementSeriesKeysByExpr(name []byte, expr influxql.Expr) ([][]byte, error) {
	fs := i.RetainFileSet()
	defer fs.Release()

	keys, err := fs.MeasurementSeriesKeysByExpr(name, expr, i.fieldset)

	// Clone byte slices since they will be used after the fileset is released.
	return bytesutil.CloneSlice(keys), err
}

>>>>>>> 97ab61ad
// TagSets returns an ordered list of tag sets for a measurement by dimension
// and filtered by an optional conditional expression.
func (i *Index) TagSets(name []byte, opt query.IteratorOptions) ([]*query.TagSet, error) {
	// Obtain filesets for each partition.
	fileSets := make([]*FileSet, i.PartitionN)
	for j := range fileSets {
		fileSets[j] = i.partitions[j].RetainFileSet()
	}
	defer func() {
		for _, fs := range fileSets {
			fs.Release()
		}
	}()

	// Merge all iterators together.
	a := make([]SeriesIDIterator, 0, i.PartitionN)
	for j, fs := range fileSets {
		mitr, err := fs.MeasurementSeriesByExprIterator(name, opt.Condition, i.partitions[j].FieldSet())
		if err != nil {
			return nil, err
		} else if mitr == nil {
			continue
		}
		a = append(a, mitr)
	}
	itr := MergeSeriesIDIterators(a...)

	// For every series, get the tag values for the requested tag keys i.e.
	// dimensions. This is the TagSet for that series. Series with the same
	// TagSet are then grouped together, because for the purpose of GROUP BY
	// they are part of the same composite series.
	tagSets := make(map[string]*query.TagSet, 64)

	println("dbg/ITRS")
	if itr != nil {
		for e := itr.Next(); e.SeriesID != 0; e = itr.Next() {
			_, tags := ParseSeriesKey(i.sfile.SeriesKey(e.SeriesID))
			println("dbg/ITR.TAGS", tags.String())
			if opt.Authorizer != nil && !opt.Authorizer.AuthorizeSeriesRead(i.Database, name, tags) {
				continue
			}

			tagsMap := make(map[string]string, len(opt.Dimensions))

			// Build the TagSet for this series.
			for _, dim := range opt.Dimensions {
				tagsMap[dim] = tags.GetString(dim)
			}

			// Convert the TagSet to a string, so it can be added to a map
			// allowing TagSets to be handled as a set.
			tagsAsKey := tsdb.MarshalTags(tagsMap)
			tagSet, ok := tagSets[string(tagsAsKey)]
			if !ok {
				// This TagSet is new, create a new entry for it.
				tagSet = &query.TagSet{
					Tags: tagsMap,
					Key:  tagsAsKey,
				}
			}

			// Associate the series and filter with the Tagset.
			tagSet.AddFilter(string(models.MakeKey(name, tags)), e.Expr)

			// Ensure it's back in the map.
			tagSets[string(tagsAsKey)] = tagSet
		}
	}

	// Sort the series in each tag set.
	for _, t := range tagSets {
		sort.Sort(t)
	}

	// The TagSets have been created, as a map of TagSets. Just send
	// the values back as a slice, sorting for consistency.
	sortedTagsSets := make([]*query.TagSet, 0, len(tagSets))
	for _, v := range tagSets {
		sortedTagsSets = append(sortedTagsSets, v)
	}
	sort.Sort(byTagKey(sortedTagsSets))

	return sortedTagsSets, nil
}

// SnapshotTo creates hard links to the file set into path.
func (i *Index) SnapshotTo(path string) error {
	newRoot := filepath.Join(path, "index")
	if err := os.Mkdir(newRoot, 0777); err != nil {
		return err
	}

	// Link series file.
	if err := os.Link(i.SeriesFilePath(), filepath.Join(newRoot, filepath.Base(i.SeriesFilePath()))); err != nil {
		return fmt.Errorf("error creating tsi series file hard link: %q", err)
	}

	// Store results.
	errC := make(chan error, len(i.partitions))
	for _, p := range i.partitions {
		go func(p *Partition) {
			errC <- p.SnapshotTo(path)
		}(p)
	}

	// Check for error
	for i := 0; i < cap(errC); i++ {
		if err := <-errC; err != nil {
			return err
		}
	}
	return nil
}

<<<<<<< HEAD
// UnassignShard simply calls into DropSeries.
func (i *Index) UnassignShard(k string, shardID uint64) error {
=======
func (i *Index) SetFieldName(measurement []byte, name string) {}
func (i *Index) RemoveShard(shardID uint64)                   {}
func (i *Index) AssignShard(k string, shardID uint64)         {}

func (i *Index) UnassignShard(k string, shardID uint64, ts int64) error {
>>>>>>> 97ab61ad
	// This can be called directly once inmem is gone.
	return i.DropSeries([]byte(k), ts)
}

// SeriesPointIterator returns an influxql iterator over all series.
func (i *Index) SeriesPointIterator(opt query.IteratorOptions) (query.Iterator, error) {
	// FIXME(edd): This needs implementing.
	itrs := make([]*seriesPointIterator, len(i.partitions))
	var err error
	for k, p := range i.partitions {
		if itrs[k], err = p.seriesPointIterator(opt); err != nil {
			return nil, err
		}
	}

	return MergeSeriesPointIterators(itrs...), nil
}

<<<<<<< HEAD
// Compact requests a compaction of log files in the index.
func (i *Index) Compact() {
	// Compact using half the available threads.
	// TODO(edd): this might need adjusting.
	n := runtime.GOMAXPROCS(0) / 2

	// Run fn on each partition using a fixed number of goroutines.
	var wg sync.WaitGroup
	var pidx uint32 // Index of maximum Partition being worked on.
	for k := 0; k < n; k++ {
		wg.Add(1)
		go func() {
			defer wg.Done()
			for {
				idx := int(atomic.AddUint32(&pidx, 1) - 1) // Get next partition to work on.
				if idx >= len(i.partitions) {
					return // No more work.
				}
				i.partitions[idx].Compact()
=======
func (i *Index) checkLogFile() error {
	if i.activeLogFile.Size() < i.MaxLogFileSize {
		return nil
	}

	// Swap current log file.
	logFile := i.activeLogFile

	// Open new log file and insert it into the first position.
	if err := i.prependActiveLogFile(); err != nil {
		return err
	}

	// Begin compacting in a background goroutine.
	i.wg.Add(1)
	go func() {
		defer i.wg.Done()
		i.compactLogFile(logFile)
		i.Compact() // check for new compactions
	}()

	return nil
}

// compactLogFile compacts f into a tsi file. The new file will share the
// same identifier but will have a ".tsi" extension. Once the log file is
// compacted then the manifest is updated and the log file is discarded.
func (i *Index) compactLogFile(logFile *LogFile) {
	start := time.Now()

	// Retrieve identifier from current path.
	id := logFile.ID()
	assert(id != 0, "cannot parse log file id: %s", logFile.Path())

	// Build a logger for this compaction.
	logger := i.logger.With(
		zap.String("token", generateCompactionToken()),
		zap.Int("id", id),
	)

	// Create new index file.
	path := filepath.Join(i.Path, FormatIndexFileName(id, 1))
	f, err := os.Create(path)
	if err != nil {
		logger.Error("cannot create index file", zap.Error(err))
		return
	}
	defer f.Close()

	// Compact log file to new index file.
	lvl := i.levels[1]
	n, err := logFile.CompactTo(f, lvl.M, lvl.K)
	if err != nil {
		logger.Error("cannot compact log file", zap.Error(err), zap.String("path", logFile.Path()))
		return
	}

	// Close file.
	if err := f.Close(); err != nil {
		logger.Error("cannot close log file", zap.Error(err))
		return
	}

	// Reopen as an index file.
	file := NewIndexFile()
	file.SetPath(path)
	if err := file.Open(); err != nil {
		logger.Error("cannot open compacted index file", zap.Error(err), zap.String("path", file.Path()))
		return
	}

	// Obtain lock to swap in index file and write manifest.
	if err := func() error {
		i.mu.Lock()
		defer i.mu.Unlock()

		// Replace previous log file with index file.
		i.fileSet = i.fileSet.MustReplace([]File{logFile}, file)

		// Write new manifest.
		if err := i.writeManifestFile(); err != nil {
			// TODO: Close index if write fails.
			return err
		}
		return nil
	}(); err != nil {
		logger.Error("cannot update manifest", zap.Error(err))
		return
	}

	elapsed := time.Since(start)
	logger.Error("log file compacted",
		zap.String("elapsed", elapsed.String()),
		zap.Int64("bytes", n),
		zap.Int("kb_per_sec", int(float64(n)/elapsed.Seconds())/1024),
	)

	// Closing the log file will automatically wait until the ref count is zero.
	if err := logFile.Close(); err != nil {
		logger.Error("cannot close log file", zap.Error(err))
		return
	} else if err := os.Remove(logFile.Path()); err != nil {
		logger.Error("cannot remove log file", zap.Error(err))
		return
	}

	return
}

// seriesPointIterator adapts SeriesIterator to an influxql.Iterator.
type seriesPointIterator struct {
	once     sync.Once
	fs       *FileSet
	fieldset *tsdb.MeasurementFieldSet
	mitr     MeasurementIterator
	sitr     tsdb.SeriesIterator
	opt      query.IteratorOptions

	point query.FloatPoint // reusable point
}

// newSeriesPointIterator returns a new instance of seriesPointIterator.
func newSeriesPointIterator(fs *FileSet, fieldset *tsdb.MeasurementFieldSet, opt query.IteratorOptions) *seriesPointIterator {
	return &seriesPointIterator{
		fs:       fs,
		fieldset: fieldset,
		mitr:     fs.MeasurementIterator(),
		point: query.FloatPoint{
			Aux: make([]interface{}, len(opt.Aux)),
		},
		opt: opt,
	}
}

// Stats returns stats about the points processed.
func (itr *seriesPointIterator) Stats() query.IteratorStats { return query.IteratorStats{} }

// Close closes the iterator.
func (itr *seriesPointIterator) Close() error {
	itr.once.Do(func() { itr.fs.Release() })
	return nil
}

// Next emits the next point in the iterator.
func (itr *seriesPointIterator) Next() (*query.FloatPoint, error) {
	for {
		// Create new series iterator, if necessary.
		// Exit if there are no measurements remaining.
		if itr.sitr == nil {
			if itr.mitr == nil {
				return nil, nil
			}

			m := itr.mitr.Next()
			if m == nil {
				return nil, nil
			}

			sitr, err := itr.fs.MeasurementSeriesByExprIterator(m.Name(), itr.opt.Condition, itr.fieldset)
			if err != nil {
				return nil, err
			} else if sitr == nil {
				continue
			}
			itr.sitr = sitr
		}

		// Read next series element.
		e := itr.sitr.Next()
		if e == nil {
			itr.sitr = nil
			continue
		}

		// Convert to a key.
		key := string(models.MakeKey(e.Name(), e.Tags()))

		// Write auxiliary fields.
		for i, f := range itr.opt.Aux {
			switch f.Val {
			case "key":
				itr.point.Aux[i] = key
>>>>>>> 97ab61ad
			}
		}()
	}

	// Wait for all partitions to complete compactions.
	wg.Wait()
}

// NO-OPS

// Rebuild is a no-op on tsi1.
func (i *Index) Rebuild() {}

// InitializeSeries is a no-op. This only applies to the in-memory index.
func (i *Index) InitializeSeries(key, name []byte, tags models.Tags) error { return nil }

// SetFieldName is a no-op on tsi1.
func (i *Index) SetFieldName(measurement []byte, name string) {}

// RemoveShard is a no-op on tsi1.
func (i *Index) RemoveShard(shardID uint64) {}

// AssignShard is a no-op on tsi1.
func (i *Index) AssignShard(k string, shardID uint64) {}<|MERGE_RESOLUTION|>--- conflicted
+++ resolved
@@ -91,9 +91,9 @@
 	opened     bool
 
 	// The following can be set when initialising an Index.
-	path               string     // Root directory of the index partitions.
-	disableCompactions bool       // Initially disables compactions on the index.
-	logger             zap.Logger // Index's logger.
+	path               string      // Root directory of the index partitions.
+	disableCompactions bool        // Initially disables compactions on the index.
+	logger             *zap.Logger // Index's logger.
 
 	sfile *SeriesFile // series lookup file
 
@@ -110,18 +110,14 @@
 // NewIndex returns a new instance of Index.
 func NewIndex(options ...IndexOption) *Index {
 	idx := &Index{
-		logger:     zap.New(zap.NullEncoder()),
+		logger:     zap.NewNop(),
 		version:    Version,
 		PartitionN: DefaultPartitionN,
 	}
 
-<<<<<<< HEAD
 	for _, option := range options {
 		option(idx)
 	}
-=======
-	logger *zap.Logger
->>>>>>> 97ab61ad
 
 	return idx
 }
@@ -130,17 +126,12 @@
 //
 // It's not safe to call WithLogger after the index has been opened, or before
 // it has been closed.
-func (i *Index) WithLogger(l zap.Logger) {
+func (i *Index) WithLogger(l *zap.Logger) {
 	i.mu.Lock()
 	defer i.mu.Unlock()
 
-<<<<<<< HEAD
 	for i, p := range i.partitions {
 		p.logger = l.With(zap.String("index", "tsi"), zap.String("partition", fmt.Sprint(i+1)))
-=======
-		logger:  zap.NewNop(),
-		version: Version,
->>>>>>> 97ab61ad
 	}
 	i.logger = l.With(zap.String("index", "tsi"))
 }
@@ -259,7 +250,6 @@
 	return int(xxhash.Sum64(key) & (i.PartitionN - 1))
 }
 
-<<<<<<< HEAD
 // availableThreads returns the minimum of GOMAXPROCS and the number of
 // partitions in the Index.
 func (i *Index) availableThreads() int {
@@ -268,11 +258,6 @@
 		return len(i.partitions)
 	}
 	return n
-=======
-// WithLogger sets the logger for the index.
-func (i *Index) WithLogger(logger *zap.Logger) {
-	i.logger = logger.With(zap.String("index", "tsi"))
->>>>>>> 97ab61ad
 }
 
 // SetFieldSet sets a shared field set from the engine.
@@ -504,21 +489,19 @@
 	return nil
 }
 
-<<<<<<< HEAD
 // CreateSeriesIfNotExists creates a series if it doesn't exist or is deleted.
 func (i *Index) CreateSeriesIfNotExists(key, name []byte, tags models.Tags) error {
 	return i.partition(key).createSeriesListIfNotExists([][]byte{name}, []models.Tags{tags})
 }
-=======
+
+// InitializeSeries is a no-op. This only applies to the in-memory index.
+func (i *Index) InitializeSeries(key, name []byte, tags models.Tags) error {
+	return nil
+}
+
+// DropSeries drops the provided series from the index.
 func (i *Index) DropSeries(key []byte, ts int64) error {
-	if err := func() error {
-		i.mu.RLock()
-		defer i.mu.RUnlock()
->>>>>>> 97ab61ad
-
-// DropSeries drops the provided series from the index.
-func (i *Index) DropSeries(key []byte) error {
-	return i.partition(key).DropSeries(key)
+	return i.partition(key).DropSeries(key, ts)
 }
 
 // MeasurementsSketches returns the two sketches for the index by merging all
@@ -532,21 +515,9 @@
 			return nil, nil, err
 		}
 
-<<<<<<< HEAD
 		if err := s.Merge(ps); err != nil {
 			return nil, nil, err
-=======
-		// Obtain file set after deletion because that may add a new log file.
-		fs := i.retainFileSet()
-		defer fs.Release()
-
-		mm := fs.Measurement(mname)
-		if mm == nil || mm.HasSeries() {
-			return nil
->>>>>>> 97ab61ad
-		}
-
-		if err := ts.Merge(pts); err != nil {
+		} else if err := ts.Merge(pts); err != nil {
 			return nil, nil, err
 		}
 	}
@@ -767,33 +738,20 @@
 	return 0
 }
 
-<<<<<<< HEAD
-=======
-func (i *Index) MeasurementSeriesKeysByExprIterator(name []byte, condition influxql.Expr) (tsdb.SeriesIterator, error) {
-	fs := i.RetainFileSet()
-	defer fs.Release()
-
-	itr, err := fs.MeasurementSeriesByExprIterator(name, condition, i.fieldset)
-	if err != nil {
-		return nil, err
-	} else if itr == nil {
-		return nil, nil
-	}
-	return itr, err
-}
-
-// MeasurementSeriesKeysByExpr returns a list of series keys matching expr.
-func (i *Index) MeasurementSeriesKeysByExpr(name []byte, expr influxql.Expr) ([][]byte, error) {
-	fs := i.RetainFileSet()
-	defer fs.Release()
-
-	keys, err := fs.MeasurementSeriesKeysByExpr(name, expr, i.fieldset)
-
-	// Clone byte slices since they will be used after the fileset is released.
-	return bytesutil.CloneSlice(keys), err
-}
-
->>>>>>> 97ab61ad
+func (i *Index) MeasurementSeriesKeysByExprIterator(name []byte, condition influxql.Expr) (tsdb.SeriesIDIterator, error) {
+	a := make([]tsdb.SeriesIDIterator, 0, i.PartitionN)
+	for _, p := range i.partitions {
+		itr, err := p.MeasurementSeriesKeysByExprIterator(name, condition)
+		if err != nil {
+			return nil, err
+		} else if itr == nil {
+			continue
+		}
+		a = append(a, itr)
+	}
+	return MergeSeriesIDIterators(a...), nil
+}
+
 // TagSets returns an ordered list of tag sets for a measurement by dimension
 // and filtered by an optional conditional expression.
 func (i *Index) TagSets(name []byte, opt query.IteratorOptions) ([]*query.TagSet, error) {
@@ -809,7 +767,7 @@
 	}()
 
 	// Merge all iterators together.
-	a := make([]SeriesIDIterator, 0, i.PartitionN)
+	a := make([]tsdb.SeriesIDIterator, 0, i.PartitionN)
 	for j, fs := range fileSets {
 		mitr, err := fs.MeasurementSeriesByExprIterator(name, opt.Condition, i.partitions[j].FieldSet())
 		if err != nil {
@@ -827,11 +785,9 @@
 	// they are part of the same composite series.
 	tagSets := make(map[string]*query.TagSet, 64)
 
-	println("dbg/ITRS")
 	if itr != nil {
 		for e := itr.Next(); e.SeriesID != 0; e = itr.Next() {
 			_, tags := ParseSeriesKey(i.sfile.SeriesKey(e.SeriesID))
-			println("dbg/ITR.TAGS", tags.String())
 			if opt.Authorizer != nil && !opt.Authorizer.AuthorizeSeriesRead(i.Database, name, tags) {
 				continue
 			}
@@ -908,16 +864,11 @@
 	return nil
 }
 
-<<<<<<< HEAD
-// UnassignShard simply calls into DropSeries.
-func (i *Index) UnassignShard(k string, shardID uint64) error {
-=======
 func (i *Index) SetFieldName(measurement []byte, name string) {}
 func (i *Index) RemoveShard(shardID uint64)                   {}
 func (i *Index) AssignShard(k string, shardID uint64)         {}
 
 func (i *Index) UnassignShard(k string, shardID uint64, ts int64) error {
->>>>>>> 97ab61ad
 	// This can be called directly once inmem is gone.
 	return i.DropSeries([]byte(k), ts)
 }
@@ -936,135 +887,7 @@
 	return MergeSeriesPointIterators(itrs...), nil
 }
 
-<<<<<<< HEAD
-// Compact requests a compaction of log files in the index.
-func (i *Index) Compact() {
-	// Compact using half the available threads.
-	// TODO(edd): this might need adjusting.
-	n := runtime.GOMAXPROCS(0) / 2
-
-	// Run fn on each partition using a fixed number of goroutines.
-	var wg sync.WaitGroup
-	var pidx uint32 // Index of maximum Partition being worked on.
-	for k := 0; k < n; k++ {
-		wg.Add(1)
-		go func() {
-			defer wg.Done()
-			for {
-				idx := int(atomic.AddUint32(&pidx, 1) - 1) // Get next partition to work on.
-				if idx >= len(i.partitions) {
-					return // No more work.
-				}
-				i.partitions[idx].Compact()
-=======
-func (i *Index) checkLogFile() error {
-	if i.activeLogFile.Size() < i.MaxLogFileSize {
-		return nil
-	}
-
-	// Swap current log file.
-	logFile := i.activeLogFile
-
-	// Open new log file and insert it into the first position.
-	if err := i.prependActiveLogFile(); err != nil {
-		return err
-	}
-
-	// Begin compacting in a background goroutine.
-	i.wg.Add(1)
-	go func() {
-		defer i.wg.Done()
-		i.compactLogFile(logFile)
-		i.Compact() // check for new compactions
-	}()
-
-	return nil
-}
-
-// compactLogFile compacts f into a tsi file. The new file will share the
-// same identifier but will have a ".tsi" extension. Once the log file is
-// compacted then the manifest is updated and the log file is discarded.
-func (i *Index) compactLogFile(logFile *LogFile) {
-	start := time.Now()
-
-	// Retrieve identifier from current path.
-	id := logFile.ID()
-	assert(id != 0, "cannot parse log file id: %s", logFile.Path())
-
-	// Build a logger for this compaction.
-	logger := i.logger.With(
-		zap.String("token", generateCompactionToken()),
-		zap.Int("id", id),
-	)
-
-	// Create new index file.
-	path := filepath.Join(i.Path, FormatIndexFileName(id, 1))
-	f, err := os.Create(path)
-	if err != nil {
-		logger.Error("cannot create index file", zap.Error(err))
-		return
-	}
-	defer f.Close()
-
-	// Compact log file to new index file.
-	lvl := i.levels[1]
-	n, err := logFile.CompactTo(f, lvl.M, lvl.K)
-	if err != nil {
-		logger.Error("cannot compact log file", zap.Error(err), zap.String("path", logFile.Path()))
-		return
-	}
-
-	// Close file.
-	if err := f.Close(); err != nil {
-		logger.Error("cannot close log file", zap.Error(err))
-		return
-	}
-
-	// Reopen as an index file.
-	file := NewIndexFile()
-	file.SetPath(path)
-	if err := file.Open(); err != nil {
-		logger.Error("cannot open compacted index file", zap.Error(err), zap.String("path", file.Path()))
-		return
-	}
-
-	// Obtain lock to swap in index file and write manifest.
-	if err := func() error {
-		i.mu.Lock()
-		defer i.mu.Unlock()
-
-		// Replace previous log file with index file.
-		i.fileSet = i.fileSet.MustReplace([]File{logFile}, file)
-
-		// Write new manifest.
-		if err := i.writeManifestFile(); err != nil {
-			// TODO: Close index if write fails.
-			return err
-		}
-		return nil
-	}(); err != nil {
-		logger.Error("cannot update manifest", zap.Error(err))
-		return
-	}
-
-	elapsed := time.Since(start)
-	logger.Error("log file compacted",
-		zap.String("elapsed", elapsed.String()),
-		zap.Int64("bytes", n),
-		zap.Int("kb_per_sec", int(float64(n)/elapsed.Seconds())/1024),
-	)
-
-	// Closing the log file will automatically wait until the ref count is zero.
-	if err := logFile.Close(); err != nil {
-		logger.Error("cannot close log file", zap.Error(err))
-		return
-	} else if err := os.Remove(logFile.Path()); err != nil {
-		logger.Error("cannot remove log file", zap.Error(err))
-		return
-	}
-
-	return
-}
+func (i *Index) Rebuild() {}
 
 // seriesPointIterator adapts SeriesIterator to an influxql.Iterator.
 type seriesPointIterator struct {
@@ -1072,7 +895,7 @@
 	fs       *FileSet
 	fieldset *tsdb.MeasurementFieldSet
 	mitr     MeasurementIterator
-	sitr     tsdb.SeriesIterator
+	sitr     tsdb.SeriesIDIterator
 	opt      query.IteratorOptions
 
 	point query.FloatPoint // reusable point
@@ -1126,41 +949,21 @@
 
 		// Read next series element.
 		e := itr.sitr.Next()
-		if e == nil {
+		if e.SeriesID == 0 {
 			itr.sitr = nil
 			continue
 		}
 
 		// Convert to a key.
-		key := string(models.MakeKey(e.Name(), e.Tags()))
+		name, tags := ParseSeriesKey(itr.fs.sfile.SeriesKey(e.SeriesID))
+		key := string(models.MakeKey(name, tags))
 
 		// Write auxiliary fields.
 		for i, f := range itr.opt.Aux {
 			switch f.Val {
 			case "key":
 				itr.point.Aux[i] = key
->>>>>>> 97ab61ad
-			}
-		}()
-	}
-
-	// Wait for all partitions to complete compactions.
-	wg.Wait()
-}
-
-// NO-OPS
-
-// Rebuild is a no-op on tsi1.
-func (i *Index) Rebuild() {}
-
-// InitializeSeries is a no-op. This only applies to the in-memory index.
-func (i *Index) InitializeSeries(key, name []byte, tags models.Tags) error { return nil }
-
-// SetFieldName is a no-op on tsi1.
-func (i *Index) SetFieldName(measurement []byte, name string) {}
-
-// RemoveShard is a no-op on tsi1.
-func (i *Index) RemoveShard(shardID uint64) {}
-
-// AssignShard is a no-op on tsi1.
-func (i *Index) AssignShard(k string, shardID uint64) {}+			}
+		}
+	}
+}