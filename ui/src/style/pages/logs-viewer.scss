/*
    Styles for Logs Viewer Page
    ----------------------------------------------------------------------------
*/

$logs-viewer-graph-height: 240px;
$logs-viewer-search-height: 46px; 
$logs-viewer-filter-height: 42px;
$logs-viewer-gutter: 60px;

.logs-viewer {
  display: flex;
  flex-direction: column;
  align-items: stretch;
  flex-wrap: nowrap;
}

.logs-viewer--graph-container {
  padding: 22px ($logs-viewer-gutter - 16px) 10px ($logs-viewer-gutter - 16px);
  height: $logs-viewer-graph-height;
  @include gradient-v($g2-kevlar, $g0-obsidian);
  display: flex;
}

.logs-viewer--search-bar {
  display: flex;
  align-items: flex-end;
  flex-wrap: nowrap;
  padding: 0 $logs-viewer-gutter;
  height: $logs-viewer-search-height;
  background-color: $g3-castle;
}

.logs-viewer--table-container {
  padding: 12px $logs-viewer-gutter 30px $logs-viewer-gutter;
  height: calc(100% - #{$logs-viewer-graph-height + $logs-viewer-search-height + $logs-viewer-filter-height});
  background-color: $g3-castle;
}

// Search Bar
.logs-viewer--search-input {
  flex: 1 0 0;
  margin-right: 8px;
  position: relative;

  > span.icon.search {
    font-size: 14px;
    position: absolute;
    top: 50%;
    left: 12px;
    transform: translateY(-50%);
    color: $g8-storm;
    transition: color 0.25s ease;
  }

  > input.form-control.input-sm {
    padding-left: 30px;
  }

  > input.form-control.input-sm:focus + span.icon.search {
    color: $c-pool;
  }
}

// Filters Bar
.logs-viewer--filter-bar {
  display: flex;
  align-items: center;
  @include no-user-select();
  padding: 0 $logs-viewer-gutter;
  height: $logs-viewer-filter-height;
  background-color: $g3-castle;
}

<<<<<<< HEAD
.logs-viewer--results-text {
  margin: 0 12px 0 33px;
  padding: 0;
  font-size: 13px;
  line-height: 13px;
  font-weight: 500;
  color: $g9-mountain;

  strong {
    color: $g15-platinum;
    font-weight: 700;
  }
}

.logs-viewer--filters {
  flex: 1 0 0;
  margin: 0;
  padding: 0;
  display: flex;
  align-items: center;
}

.logs-viewer--filter {
  position: relative;
  font-size: 12px;
  display: flex;
  align-items: center;
  list-style: none;
  padding: 0 2px 0 8px;
  height: 26px;
  border-radius: 4px;
  background-color: $g5-pepper;
  color: $g13-mist;
  font-weight: 600;
  margin: 2px;

  &.disabled {
    background-color: $g4-onyx;
    color: $g9-mountain;
    font-style: italic;
  }

  &.active {
    background-color: $g6-smoke;
    color: $g15-platinum;
  }

}

.logs-viewer--filter-remove {
  outline: none;
  width: 24px;
  height: 24px;
  background-color: transparent;
  border: 0;
  position: relative;

  &:before,
  &:after {
    position: absolute;
    top: 50%;
    left: 50%;
    width: 12px;
    height: 2px;
    border-radius: 1px;
    background-color: $g8-storm;
    transition: background-color 0.25s ease;
    content: '';
  }

  &:before {
    transform: translate(-50%, -50%) rotate(-45deg);
  }

  &:after {
    transform: translate(-50%, -50%) rotate(45deg);
  }
  
  &:hover {
    cursor: pointer;

    &:before,
    &:after {
      background-color: $c-dreamsicle;
    }
  }
}

.logs-viewer--filter-tooltip {
  position: absolute;
  top: 100%;
  left: 50%;
  transform: translateX(-50%);
  display: flex;
  flex-direction: column;
  align-items: stretch;
  border-radius: $radius;
  z-index: 9999;
  @extend %drop-shadow;
  background-color: $g4-onyx;
  margin: 0;
  padding: 0;
  list-style: none;
  overflow: hidden;

  > li {
    height: 26px;
    line-height: 26px;
    padding: 0 8px;
    font-size: 13px;
    font-weight: 600;
    color: $g11-sidewalk;
    transition: background-color 0.25s ease, color 0.25s ease;
    margin: 0;

    &:hover {
      cursor: pointer;
      background-color: $g5-pepper;
      color: $g18-cloud;
    }
  }
=======
.logs-viewer--graph {
  position: relative;
  width: 100%;
  height: 100%;
  padding: 8px 16px;
>>>>>>> 267c7d34
}<|MERGE_RESOLUTION|>--- conflicted
+++ resolved
@@ -72,7 +72,6 @@
   background-color: $g3-castle;
 }
 
-<<<<<<< HEAD
 .logs-viewer--results-text {
   margin: 0 12px 0 33px;
   padding: 0;
@@ -194,11 +193,12 @@
       color: $g18-cloud;
     }
   }
-=======
+}
+
+// Graph
 .logs-viewer--graph {
   position: relative;
   width: 100%;
   height: 100%;
   padding: 8px 16px;
->>>>>>> 267c7d34
 }